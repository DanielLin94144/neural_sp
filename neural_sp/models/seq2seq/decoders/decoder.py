#! /usr/bin/env python
# -*- coding: utf-8 -*-

# Copyright 2018 Kyoto University (Hirofumi Inaguma)
#  Apache 2.0  (http://www.apache.org/licenses/LICENSE-2.0)

"""RNN decoder (including CTC loss calculation)."""

from __future__ import absolute_import
from __future__ import division
from __future__ import print_function

from collections import OrderedDict
import math
import numpy as np
import random
import six
import torch
from torch.autograd import Variable
import torch.nn as nn
import torch.nn.functional as F
from torch.nn.modules.loss import _assert_no_grad
try:
    import warpctc_pytorch
except:
    raise ImportError('Install warpctc_pytorch.')

from neural_sp.models.criterion import cross_entropy_lsm
from neural_sp.models.linear import Embedding
from neural_sp.models.linear import LinearND
from neural_sp.models.seq2seq.attention.attention import AttentionMechanism
from neural_sp.models.seq2seq.attention.multihead_attention import MultiheadAttentionMechanism
from neural_sp.models.seq2seq.decoders.ctc_beam_search_decoder import BeamSearchDecoder
from neural_sp.models.seq2seq.decoders.ctc_greedy_decoder import GreedyDecoder
from neural_sp.models.utils import np2var
from neural_sp.models.utils import pad_list
from neural_sp.models.utils import var2np

random.seed(1)


class Decoder(nn.Module):
    """RNN decoder.

    Args:
        attention (torch.nn.Module):
        sos (int): index for <sos>
        eos (int): index for <eos>
        pad (int): index for <pad>
        enc_num_units (int):
        rnn_type (str): lstm or gru
        num_units (int): the number of units in each RNN layer
        num_layers (int): the number of RNN layers
        residual (bool):
        emb_dim (int): the dimension of the embedding in target spaces.
            0 means that decoder inputs are represented by one-hot vectors.
        num_classes (int): the number of nodes in softmax layer (excluding <sos> and <eos> classes)
        logits_temp (float): a parameter for smoothing the softmax layer in outputing probabilities
        dropout_dec (float): the probability to drop nodes in the RNN layer
        dropout_emb (float): the probability to drop nodes of the embedding layer
        ss_prob (float): the probability of scheduled sampling
        lsm_prob (float): the probability of label smoothing
        lsm_type (str): uniform or unigram
        init_with_enc (bool):
        ctc_weight (float):
        backward (bool): decode in the backward order
        rnnlm_cf (torch.nn.Module):
        cold_fusion_type (str): the type of cold fusion
            prob: probability from RNNLM
            hidden: hidden states of RNNLM
        internal_lm (bool):
        rnnlm_init (torch.nn.Module):
        rnnlm_weight (float): the weight for the auxiliary XE loss of RNNLM objective
        share_softmax (bool):

    """

    def __init__(self,
                 attention,
                 sos,
                 eos,
                 pad,
                 enc_num_units,
                 rnn_type,
                 num_units,
                 num_layers,
                 residual,
                 emb_dim,
                 num_classes,
                 logits_temp,
                 dropout_dec,
                 dropout_emb,
                 ss_prob,
                 lsm_prob,
                 lsm_type,
                 init_with_enc=False,
                 ctc_weight=0.,
                 ctc_fc_list=[],
                 backward=False,
                 rnnlm_cf=None,
                 cold_fusion_type=False,
                 internal_lm=False,
                 rnnlm_init=None,
                 rnnlm_weight=0.,
                 share_softmax=False):

        super(Decoder, self).__init__()

        self.score = attention
        self.sos = sos
        self.eos = eos
        self.pad = pad
        self.rnn_type = rnn_type
        assert rnn_type in ['lstm', 'gru']
        self.num_units = num_units
        self.num_layers = num_layers
        self.residual = residual
        self.logits_temp = logits_temp
        self.dropout_dec = dropout_dec
        self.dropout_emb = dropout_emb
        self.ss_prob = ss_prob
        self.lsm_prob = lsm_prob
        self.lsm_type = lsm_type
        self.init_with_enc = init_with_enc
        self.ctc_weight = ctc_weight
        self.ctc_fc_list = ctc_fc_list
        self.backward = backward
        self.rnnlm_cf = rnnlm_cf
        self.cold_fusion_type = cold_fusion_type
        self.internal_lm = internal_lm
        self.rnnlm_init = rnnlm_init
        self.rnnlm_weight = rnnlm_weight
        self.share_softmax = share_softmax

        if ctc_weight > 0:
            # Fully-connected layers for CTC
            if len(ctc_fc_list) > 0:
                fc_layers = OrderedDict()
                for i in six.moves.range(len(ctc_fc_list)):
                    input_dim = enc_num_units if i == 0 else ctc_fc_list[i - 1]
                    fc_layers['fc' + str(i)] = LinearND(input_dim, ctc_fc_list[i],
                                                        dropout=dropout_dec)
                fc_layers['output'] = LinearND(ctc_fc_list[-1], num_classes)
                self.output_ctc = nn.Sequential(fc_layers)
            else:
                self.output_ctc = LinearND(enc_num_units, num_classes)
            self.decode_ctc_greedy = GreedyDecoder(blank_index=0)
            self.decode_ctc_beam = BeamSearchDecoder(blank_index=0)

        if ctc_weight == 1:
            return None

        # for decoder initialization with pre-trained RNNLM
        if rnnlm_init is not None:
            assert internal_lm
            assert rnnlm_init.predictor.num_classes == num_classes
            assert rnnlm_init.predictor.num_units == num_units
            assert rnnlm_init.predictor.num_layers == 1  # on-the-fly

        # for MTL with RNNLM objective
        if rnnlm_weight > 0:
            assert internal_lm
            if not share_softmax:
                self.output_rnnlm = LinearND(num_units, num_classes)

        # Attention
        assert isinstance(attention, AttentionMechanism) or isinstance(attention, MultiheadAttentionMechanism)

        # Decoder
        if internal_lm:
            if rnn_type == 'lstm':
                self.lstm_internal_lm = nn.LSTMCell(emb_dim, num_units)
                self.lstm_l0 = nn.LSTMCell(enc_num_units + num_units, num_units)
            elif rnn_type == 'gru':
                self.gru_internal_lm = nn.GRUCell(emb_dim, num_units)
                self.gru_l0 = nn.GRUCell(enc_num_units + num_units, num_units)
            self.dropout_internal_lm = nn.Dropout(p=dropout_dec)
        else:
            if rnn_type == 'lstm':
                self.lstm_l0 = nn.LSTMCell(emb_dim + enc_num_units, num_units)
            elif rnn_type == 'gru':
                self.gru_l0 = nn.GRUCell(emb_dim + enc_num_units, num_units)
        self.dropout_l0 = nn.Dropout(p=dropout_dec)

        for i_l in six.moves.range(1, num_layers):
            if rnn_type == 'lstm':
                rnn_i = nn.LSTMCell(num_units, num_units)
            elif rnn_type == 'gru':
                rnn_i = nn.GRUCell(num_units, num_units)
            setattr(self, rnn_type + '_l' + str(i_l), rnn_i)
            setattr(self, 'dropout_l' + str(i_l), nn.Dropout(p=dropout_dec))

        # cold fusion
        if rnnlm_cf is not None:
            assert cold_fusion_type in ['hidden', 'prob']
            self.cf_fc_dec_feat = LinearND(num_units + enc_num_units, num_units)
            if cold_fusion_type == 'hidden':
                self.cf_fc_lm_feat = LinearND(rnnlm_cf.num_units, num_units)
            elif cold_fusion_type == 'prob':
                # probability projection
                self.cf_fc_lm_feat = LinearND(rnnlm_cf.num_classes, num_units)
            self.cf_fc_lm_gate = LinearND(num_units * 2, num_units)
            self.output_bottle = LinearND(num_units * 2, num_units)
            self.output = LinearND(num_units, num_classes)

            # fix RNNLM parameters
            for name, param in self.rnnlm_cf.named_parameters():
                param.requires_grad = False
        else:
            self.output = LinearND(num_units + enc_num_units, num_classes)

        # Embedding
        self.emb = Embedding(num_classes=num_classes,
                             emb_dim=emb_dim,
                             dropout=dropout_emb,
                             ignore_index=pad)

    def _init_dec_state(self, enc_out, enc_lens, num_layers):
        """Initialize decoder state.

        Args:
            enc_out (torch.autograd.Variable, float): A tensor of size
                `[B, T, enc_num_units]`
            enc_lens (list): A list of length `[B]`
            num_layers (int):
        Returns:
            dec_out (torch.autograd.Variable, float): A tensor of size
                `[B, 1, dec_num_units]`
            dec_state (tuple): A tuple of (hx_list, cx_list)
                hx_list (list of torch.autograd.Variable(float)):
                cx_list (list of torch.autograd.Variable(float)):

        """
        batch_size = enc_out.size(0)

        if self.init_with_enc:
            if enc_out.size(-1) == self.num_units:
                # unidirectinal encoder
                dec_out = torch.cat([enc_out[b:b + 1, enc_lens[b] - 1:enc_lens[b]]
                                     for b in six.moves.range(len(enc_lens))], dim=0)
            else:
                # bidirectional encoder
                dec_out = torch.cat([(enc_out)[b:b + 1, 0:1, self.num_units:]
                                     for b in six.moves.range(len(enc_lens))], dim=0)
                # NOTE: initialize with reverse direction
            dec_out = torch.tanh(dec_out)
            hx_list = [dec_out.clone().squeeze(1)] * self.num_layers
            cx_list = [dec_out.clone().squeeze(1)] * self.num_layers if self.rnn_type == 'lstm' else None
        else:
            dec_out = Variable(enc_out.data.new(batch_size, 1, self.num_units).fill_(0.),
                               volatile=not self.training)
            zero_state = Variable(enc_out.data.new(batch_size, self.num_units).fill_(0.),
                                  volatile=not self.training)
            hx_list = [zero_state] * self.num_layers
            cx_list = [zero_state] * self.num_layers if self.rnn_type == 'lstm' else None

        return dec_out, (hx_list, cx_list)

    def forward(self, enc_out, enc_lens, ys):
        """Decoding in the training stage.　Compute XE loss.

        Args:
            enc_out (torch.autograd.Variable, float): A tensor of size
                `[B, T, enc_num_units]`
            enc_lens (list): A list of length `[B]`
            ys (list): A list of length `[B]`, which contains Variables of size `[L]`
        Returns:
            logits (torch.autograd.Variable, float): A tensor of size
                `[B, L, num_classes]`
            aw (torch.autograd.Variable, float): A tensor of size
                `[B, L, T, num_heads]`
            logits_lm (torch.autograd.Variable, float): A tensor of size
                `[B, L, num_classes]`

        """
        # Compute the auxiliary CTC loss
        if self.ctc_weight > 0:
            logits_ctc = self.output_ctc(enc_out)
            loss_ctc = self._compute_ctc_loss(logits_ctc, enc_lens, ys)
            device_id = enc_out.get_device()
            if device_id >= 0:
                loss_ctc = loss_ctc.cuda(device_id)
            loss = loss_ctc * self.ctc_weight
        else:
            loss_ctc = 0
            loss = 0.

        if self.ctc_weight == 1:
            loss_acc = {'loss': loss,
                        'loss_att': 0,
                        'loss_ctc': loss_ctc,
                        'loss_lm': 0,
                        'acc': 0}
            return loss_acc

        # Append <sos> and <eos>
        sos = Variable(enc_out.data.new(1,).fill_(self.sos).long())
        eos = Variable(enc_out.data.new(1,).fill_(self.eos).long())
        if self.backward:
            ys_in = [torch.cat([eos, y], dim=0) for y in ys]
            ys_out = [torch.cat([y, sos], dim=0) for y in ys]
        else:
            ys_in = [torch.cat([sos, y], dim=0) for y in ys]
            ys_out = [torch.cat([y, eos], dim=0) for y in ys]
        ys_in_pad = pad_list(ys_in, self.pad)
        ys_out_pad = pad_list(ys_out, -1)

        # Initialization
        dec_out, dec_state = self._init_dec_state(enc_out, enc_lens, self.num_layers)
        _dec_out, _dec_state = self._init_dec_state(enc_out, enc_lens, 1)  # for internal LM
        self.score.reset()
        aw_t = None
        rnnlm_state = None

        # Pre-computation of embedding
        ys_emb = self.emb(ys_in_pad)
        if self.rnnlm_cf is not None:
            ys_lm_emb = [self.rnnlm_cf.emb(ys_in_pad[:, t:t + 1])
                         for t in six.moves.range(ys_in_pad.size(1))]
            ys_lm_emb = torch.cat(ys_lm_emb, dim=1)

        logits_att, logits_lm = [], []
        for t in six.moves.range(ys_in_pad.size(1)):
            is_sample = t > 0 and self.ss_prob > 0 and random.random() < self.ss_prob

            # Score
            cv, aw_t = self.score(enc_out, enc_lens, dec_out, aw_t)

            # Update RNNLM states for cold fusion
            if self.rnnlm_cf is not None:
                if is_sample:
                    device_id = logits_att[-1].get_device()
                    y_lm_emb = self.rnnlm_cf.emb(np.argmax(logits_att[-1].detach(), axis=2).cuda(device_id))
                else:
                    y_lm_emb = ys_lm_emb[:, t:t + 1]
                logits_lm_t, lm_out, rnnlm_state = self.rnnlm_cf.predict(y_lm_emb, rnnlm_state)
            else:
                logits_lm_t, lm_out = None, None

            # Generate
            logits_att_t = self._generate(cv, dec_out, logits_lm_t, lm_out)

            # Residual connection
            if self.rnnlm_init is not None and self.internal_lm:
                logits_att_t += _dec_out

            if self.share_softmax or self.rnnlm_init is not None:
                logits_att_t = self.output_bottle(logits_att_t)
            logits_att_t = self.output(logits_att_t)
            if self.rnnlm_cf is not None:
                logits_att_t = F.relu(logits_att_t)
            logits_att.append(logits_att_t)

            if t == ys_in_pad.size(1) - 1:
                break

            # Sample for scheduled sampling
            if is_sample:
                device_id = logits_att[-1].get_device()
                y_emb = self.emb(np.argmax(logits_att[-1].detach(), axis=2).cuda(device_id))
            else:
                y_emb = ys_emb[:, t + 1:t + 2]

            # Recurrency
            dec_out, dec_state, _dec_out, _dec_state = self._recurrency(
                y_emb, cv, dec_state, _dec_state)
            if self.rnnlm_weight > 0:
                if self.share_softmax:
                    logits_lm_t = self.output(_dec_out)
                else:
                    logits_lm_t = self.output_rnnlm(_dec_out)
                logits_lm.append(logits_lm_t)

        logits_att = torch.cat(logits_att, dim=1) / self.logits_temp

        # Compute XE sequence loss
        if self.lsm_prob > 0:
            # Label smoothing
            y_lens = [y.size(0) for y in ys_out]
            loss_att = cross_entropy_lsm(
                logits_att, ys=ys_out_pad, y_lens=y_lens,
                lsm_prob=self.lsm_prob, lsm_type=self.lsm_type,
                size_average=True)
        else:
            loss_att = F.cross_entropy(
                input=logits_att.view((-1, logits_att.size(2))),
                target=ys_out_pad.view(-1),  # long
                ignore_index=-1, size_average=False) / len(enc_out)
        loss += loss_att * (1 - self.ctc_weight)

        # Compute XE loss for RNNLM objective
        if self.rnnlm_weight > 0:
            logits_lm = torch.cat(logits_lm, dim=1)
            loss_lm = F.cross_entropy(
                input=logits_lm.view((-1, logits_lm.size(2))),
                target=ys_out_pad[:, 1:].contiguous().view(-1),
                ignore_index=-1, size_average=True)
            loss += loss_lm * self.rnnlm_weight
        else:
            loss_lm = 0

        # Compute token-level accuracy in teacher-forcing
        pad_pred = logits_att.data.view(ys_out_pad.size(0), ys_out_pad.size(1), logits_att.size(-1)).max(2)[1]
        mask = ys_out_pad.data != -1
        numerator = torch.sum(pad_pred.masked_select(mask) == ys_out_pad.data.masked_select(mask))
        denominator = torch.sum(mask)
        acc = float(numerator) / float(denominator)

        loss_acc = {'loss': loss,
                    'loss_att': loss_att,
                    'loss_ctc': loss_ctc,
                    'loss_lm': loss_lm,
                    'acc': acc}
        return loss_acc

    def _compute_ctc_loss(self, logits, x_lens, ys):
        """Compute CTC loss.

        Args:
            logits (torch.autograd.Variable, float): A tensor of size
                `[B, T, enc_num_units]`
            x_lens (list): A list of length `[B]`
            ys (torch.autograd.Variable, long): A tensor of size `[B, L]`,
                which does not include <sos> nor <eos>
        Returns:
            loss (torch.autograd.Variable, float): A tensor of size `[1]`

        """
        x_lens = np2var(np.fromiter(x_lens, dtype=np.int32), -1).int()
        y_lens = np2var(np.fromiter([y.size(0) for y in ys], dtype=np.int32), -1).int()
        # NOTE: do not copy to GPUs here

        # Concatenate all elements in ys for warpctc_pytorch
        ys_ctc = torch.cat(ys, dim=0).int()

        # Compute CTC loss
        loss = warpctc(logits.transpose(0, 1).cpu(),  # time-major
                       ys_ctc.cpu(), x_lens, y_lens)
        # NOTE: ctc loss has already been normalized by batch_size
        # NOTE: index 0 is reserved for blank in warpctc_pytorch

        return loss

    def _recurrency(self, y_emb, cv, dec_state, _dec_state):
        """Recurrency function.

        Args:
            y_emb (torch.autograd.Variable, float): A tensor of size
                `[B, 1, emb_dim]`
            cv (torch.autograd.Variable, float): A tensor of size
                `[B, 1, enc_num_units]`
            dec_state (tuple): A tuple of (hx_list, cx_list)
                hx_list (list of torch.autograd.Variable(float)):
                cx_list (list of torch.autograd.Variable(float)):
            _dec_state (tuple): A tuple of (hx_list, cx_list)
                hx_list (list of torch.autograd.Variable(float)):
                cx_list (list of torch.autograd.Variable(float)):
        Returns:
            dec_out (torch.autograd.Variable, float): A tensor of size
                `[B, 1, num_units]`
            dec_state (tuple): A tuple of (hx_list, cx_list)
                hx_list (list of torch.autograd.Variable(float)):
                cx_list (list of torch.autograd.Variable(float)):
            _dec_out (torch.autograd.Variable, float): A tensor of size
                `[B, 1, num_units]`
            _dec_state (tuple): A tuple of (hx_list, cx_list)
                hx_list (list of torch.autograd.Variable(float)):
                cx_list (list of torch.autograd.Variable(float)):

        """
        hx_list, cx_list = dec_state
        hx_lm, cx_lm = _dec_state
        y_emb = y_emb.squeeze(1)
        cv = cv.squeeze(1)

        if self.internal_lm:
            if self.rnn_type == 'lstm':
                hx_lm[0], cx_lm[0] = self.lstm_internal_lm(y_emb, (hx_lm[0], cx_lm[0]))
                hx_lm[0] = self.dropout_internal_lm(hx_lm[0])
                _h_lm = torch.cat([cv, hx_lm[0]], dim=-1)
                hx_list[0], cx_list[0] = self.lstm_l0(_h_lm, (hx_list[0], cx_list[0]))
            elif self.rnn_type == 'gru':
                hx_lm = self.gru_internal_lm(y_emb, hx_lm)
                hx_lm = self.dropout_internal_lm(hx_lm)
                _h_lm = torch.cat([cv, hx_lm], dim=-1)
                hx_list[0] = self.gru_l0(_h_lm, hx_list[0])
        else:
            if self.rnn_type == 'lstm':
                hx_list[0], cx_list[0] = self.lstm_l0(torch.cat([y_emb, cv], dim=-1), (hx_list[0], cx_list[0]))
            elif self.rnn_type == 'gru':
                hx_list[0] = self.gru_l0(torch.cat([y_emb, cv], dim=-1), hx_list[0])
        hx_list[0] = self.dropout_l0(hx_list[0])

        for i_l in six.moves.range(1, self.num_layers):
            if self.rnn_type == 'lstm':
                hx_list[i_l], cx_list[i_l] = getattr(self, 'lstm_l' + str(i_l))(
                    hx_list[i_l - 1], (hx_list[i_l], cx_list[i_l]))
            elif self.rnn_type == 'gru':
                hx_list[i_l] = getattr(self, 'gru_l' + str(i_l))(
                    hx_list[i_l - 1], hx_list[i_l])
            hx_list[i_l] = getattr(self, 'dropout_l' + str(i_l))(hx_list[i_l])

            # Residual connection
            if self.residual:
                hx_list[i_l] += hx_list[i_l - 1]

        dec_out = hx_list[-1].unsqueeze(1)
        _dec_out = hx_lm[0].unsqueeze(1)
        return dec_out, (hx_list, cx_list), _dec_out, (hx_lm, cx_lm)

    def _generate(self, cv, dec_out, logits_lm_t, lm_out):
        """Generate function.

        Args:
            cv (torch.autograd.Variable, float): A tensor of size
                `[B, 1, enc_num_units]`
            dec_out (torch.autograd.Variable, float): A tensor of size
                `[B, 1, dec_num_units]`
            logits_lm_t (torch.autograd.Variable, float): A tensor of size
                `[B, 1, num_classes]`
            lm_out (torch.autograd.Variable, float): A tensor of size
                `[B, 1, lm_num_units]`
        Returns:
            logits_t (torch.autograd.Variable, float): A tensor of size
                `[B, 1, num_classes]`

        """
        if self.rnnlm_cf is not None:
            # cold fusion
            if self.cold_fusion_type == 'prob':
                lm_feat = self.cf_fc_lm_feat(logits_lm_t)
            else:
                lm_feat = self.cf_fc_lm_feat(lm_out)
            dec_feat = self.cf_fc_dec_feat(torch.cat([dec_out, cv], dim=-1))
            gate = F.sigmoid(self.cf_fc_lm_gate(torch.cat([dec_feat, lm_feat], dim=-1)))
            gated_lm_feat = gate * lm_feat
            logits_t = self.output_bottle(torch.cat([dec_feat, gated_lm_feat], dim=-1))
        else:
            logits_t = torch.cat([dec_out, cv], dim=-1)
        return logits_t

    def greedy(self, enc_out, enc_lens, max_len_ratio, exclude_eos=False):
        """Greedy decoding in the inference stage.

        Args:
            enc_out (torch.autograd.Variable, float): A tensor of size
                `[B, T, encoder_num_units]`
            enc_lens (list): A list of length `[B]`
            max_len_ratio (int): the maximum sequence length of tokens
            exclude_eos (bool):
        Returns:
            best_hyps (list): A list of length `[B]`, which contains arrays of size `[L]`
            aw (list): A list of length `[B]`, which contains arrays of size `[L, T]`

        """
        batch_size, enc_time, enc_num_units = enc_out.size()

        # Initialization
        dec_out, dec_state = self._init_dec_state(enc_out, enc_lens, self.num_layers)
        _dec_out, _dec_state = self._init_dec_state(enc_out, enc_lens, 1)
        self.score.reset()
        aw_t = None
        rnnlm_state = None

        if self.backward:
            sos, eos = self.eos, self.sos
        else:
            sos, eos = self.sos, self.eos

        # Start from <sos> (<eos> in case of the backward decoder)
        y = Variable(enc_out.data.new(batch_size, 1).fill_(sos).long(), volatile=True)

        _best_hyps, _aw = [], []
        y_lens = np.zeros((batch_size,), dtype=np.int32)
        eos_flags = [False] * batch_size
        for t in six.moves.range(int(math.floor(enc_time * max_len_ratio)) + 1):
            # Score
            cv, aw_t = self.score(enc_out, enc_lens, dec_out, aw_t)

            # Update RNNLM states for cold fusion
            if self.rnnlm_cf is not None:
                y_lm = self.rnnlm_cf.emb(y)
                logits_lm_t, lm_out, rnnlm_state = self.rnnlm_cf.predict(y_lm, rnnlm_state)
            else:
                logits_lm_t, lm_out = None, None

            # Generate
            logits_t = self._generate(cv, dec_out, logits_lm_t, lm_out)

            # residual connection
            if self.rnnlm_init is not None and self.internal_lm:
                logits_t += _dec_out

            if self.share_softmax or self.rnnlm_init is not None:
                logits_t = self.output_bottle(logits_t)
            logits_t = self.output(logits_t)
            if self.rnnlm_cf is not None:
                logits_t = F.relu(logits_t)

            # Pick up 1-best
            device_id = logits_t.get_device()
            y = np.argmax(logits_t.squeeze(1).detach(), axis=1).cuda(device_id).unsqueeze(1)
            _best_hyps += [y]
            _aw += [aw_t]

            # Count lengths of hypotheses
            for b in six.moves.range(batch_size):
                if not eos_flags[b]:
<<<<<<< HEAD
                    if y[b].item() == eos:
=======
                    if y[b].item() == self.eos:
>>>>>>> 4166769a
                        eos_flags[b] = True
                    y_lens[b] += 1
                    # NOTE: include <eos>

            # Break if <eos> is outputed in all mini-batch_size
            if sum(eos_flags) == batch_size:
                break

            # Recurrency
            y_emb = self.emb(y)
            dec_out, dec_state, _dec_out, _dec_state = self._recurrency(
                y_emb, cv, dec_state, _dec_state)

        # Concatenate in L dimension
        _best_hyps = torch.cat(_best_hyps, dim=1)
        _aw = torch.stack(_aw, dim=1)

        # Convert to numpy
        _best_hyps = var2np(_best_hyps)
        _aw = var2np(_aw)

        if self.score.num_heads > 1:
            _aw = _aw[:, :, :, 0]
            # TODO(hirofumi): fix for MHA

        # Truncate by the first <eos> (<sos> in case of the backward decoder)
        if self.backward:
            # Reverse the order
            best_hyps = [_best_hyps[b, :y_lens[b]][::-1] for b in six.moves.range(batch_size)]
            aw = [_aw[b, :y_lens[b]][::-1] for b in six.moves.range(batch_size)]
        else:
            best_hyps = [_best_hyps[b, :y_lens[b]] for b in six.moves.range(batch_size)]
            aw = [_aw[b, :y_lens[b]] for b in six.moves.range(batch_size)]

        # Exclude <eos> (<sos> in case of the backward decoder)
        if exclude_eos:
            if self.backward:
                best_hyps = [best_hyps[b][1:] if eos_flags[b]
                             else best_hyps[b] for b in six.moves.range(batch_size)]
            else:
                best_hyps = [best_hyps[b][:-1] if eos_flags[b]
                             else best_hyps[b] for b in six.moves.range(batch_size)]

        return best_hyps, aw

    def beam_search(self, enc_out, enc_lens, params, rnnlm, exclude_eos=False):
        """Beam search decoding in the inference stage.

        Args:
            enc_out (torch.autograd.Variable, float): A tensor of size
                `[B, T, enc_num_units]`
            enc_lens (list): A list of length `[B]`
            params (dict):
                beam_width (int): the size of beam
                max_len_ratio (int): the maximum sequence length of tokens
                min_len_ratio (float): the minimum sequence length of tokens
                length_penalty (float): length penalty
                coverage_penalty (float): coverage penalty
                coverage_threshold (float): threshold for coverage penalty
                rnnlm_weight (float): the weight of RNNLM score
            rnnlm (torch.nn.Module):
            exclude_eos (bool):
        Returns:
            best_hyps (list): A list of length `[B]`, which contains arrays of size `[L]`
            aw (list): A list of length `[B]`, which contains arrays of size `[L, T]`

        """
        batch_size = enc_out.size(0)

        # For cold fusion
        if params['rnnlm_weight'] > 0 and not self.cold_fusion_type:
            assert self.rnnlm_cf is not None
            self.rnnlm_cf.eval()

        # For shallow fusion
        if rnnlm is not None:
            rnnlm.eval()

        if self.backward:
            sos, eos = self.eos, self.sos
        else:
            sos, eos = self.sos, self.eos

        best_hyps, aw = [], []
        y_lens = np.zeros((batch_size,), dtype=np.int32)
        eos_flags = [False] * batch_size
        for b in six.moves.range(batch_size):
            # Initialization per utterance
            dec_out, (hx_list, cx_list) = self._init_dec_state(enc_out[b:b + 1], enc_lens[b:b + 1], self.num_layers)
            _dec_out, _dec_state = self._init_dec_state(enc_out[b:b + 1], enc_lens[b:b + 1], 1)
            cv = Variable(enc_out.data.new(1, 1, enc_out.size(-1)).fill_(0.), volatile=True)
            self.score.reset()

            complete = []
            beam = [{'hyp': [sos],
                     'score': 0,  # log 1
                     'dec_out': dec_out,
                     'hx_list': hx_list,
                     'cx_list': cx_list,
                     'cv': cv,
                     'aw_t_list': [None],
                     'rnnlm_state': None,
                     'prev_cov': 0,
                     '_dec_out': _dec_out,
                     '_dec_state': _dec_state}]
            for t in six.moves.range(int(math.floor(enc_lens[b] * params['max_len_ratio'])) + 1):
                new_beam = []
                for i_beam in six.moves.range(len(beam)):
                    if t > 0:
                        # Recurrency
                        y = Variable(enc_out.data.new(1, 1).fill_(beam[i_beam]['hyp'][-1]).long(), volatile=True)
                        y_emb = self.emb(y)
                        dec_out, (hx_list, cx_list), _dec_out, _dec_state = self._recurrency(
                            y_emb, beam[i_beam]['cv'],
                            (beam[i_beam]['hx_list'], beam[i_beam]['cx_list']),
                            beam[i_beam]['_dec_state'])
                    else:
                        dec_out = beam[i_beam]['dec_out']

                    # Score
                    cv, aw_t = self.score(enc_out[b:b + 1, :enc_lens[b]],
                                          enc_lens[b:b + 1],
                                          dec_out,
                                          beam[i_beam]['aw_t_list'][-1])

                    if self.rnnlm_cf is not None:
                        # Update RNNLM states for cold fusion
                        y_lm = Variable(enc_out.data.new(1, 1).fill_(beam[i_beam]['hyp'][-1]).long(), volatile=True)
                        y_lm_emb = self.rnnlm_cf.emb(y_lm)
                        logits_lm_t, lm_out, rnnlm_state = self.rnnlm_cf.predict(
                            y_lm_emb, beam[i_beam]['rnnlm_state'])
                    elif rnnlm is not None:
                        # Update RNNLM states for shallow fusion
                        y_lm = Variable(enc_out.data.new(1, 1).fill_(beam[i_beam]['hyp'][-1]).long(), volatile=True)
                        y_lm_emb = rnnlm.emb(y_lm)
                        logits_lm_t, lm_out, rnnlm_state = rnnlm.predict(
                            y_lm_emb, beam[i_beam]['rnnlm_state'])
                    else:
                        logits_lm_t, lm_out, rnnlm_state = None, None, None

                    # Generate
                    logits_t = self._generate(cv, dec_out, logits_lm_t, lm_out)

                    # residual connection
                    if self.rnnlm_init is not None and self.internal_lm:
                        if t == 0:
                            logits_t += beam[i_beam]['_dec_out']
                        else:
                            logits_t += _dec_out

                    if self.share_softmax or self.rnnlm_init is not None:
                        logits_t = self.output_bottle(logits_t)
                    logits_t = self.output(logits_t)
                    if self.rnnlm_cf is not None:
                        logits_t = F.relu(logits_t)

                    # Path through the softmax layer & convert to log-scale
                    log_probs = F.log_softmax(logits_t.squeeze(1), dim=1)
                    # log_probs = logits_t.squeeze(1)
                    # NOTE: `[1 (B), 1, num_classes]` -> `[1 (B), num_classes]`

                    # Pick up the top-k scores
                    log_probs_topk, indices_topk = torch.topk(
                        log_probs, k=params['beam_width'], dim=1, largest=True, sorted=True)

                    for k in six.moves.range(params['beam_width']):
                        # Exclude short hypotheses
<<<<<<< HEAD
                        if indices_topk[0, k].item() == eos and len(beam[i_beam]['hyp']) < enc_lens[b] * params['min_len_ratio']:
=======
                        if indices_topk[0, k].item() == self.eos and len(beam[i_beam]['hyp']) < enc_lens[b] * params['min_len_ratio']:
>>>>>>> 4166769a
                            continue

                        # Add length penalty
                        score = beam[i_beam]['score'] + log_probs_topk[0, k].item() + params['length_penalty']

                        # Add coverage penalty
                        if params['coverage_penalty'] > 0:
                            # Recompute converage penalty in each step
                            score -= beam[i_beam]['prev_cov'] * params['coverage_penalty']

                            aw_stack = torch.stack(beam[i_beam]['aw_t_list'][1:] + [aw_t], dim=1)

                            if self.score.num_heads > 1:
                                cov_sum = aw_stack[0, :, :, 0].detach().cpu().numpy()
                                # TODO(hirofumi): fix for MHA
                            else:
                                cov_sum = aw_stack.detach().cpu().numpy()
                            if params['coverage_threshold'] == 0:
                                cov_sum = np.sum(cov_sum)
                            else:
                                cov_sum = np.sum(cov_sum[np.where(cov_sum > params['coverage_threshold'])[0]])
                            score += cov_sum * params['coverage_penalty']
                        else:
                            cov_sum = 0

                        # Add RNNLM score
                        if params['rnnlm_weight'] > 0:
                            lm_log_probs = F.log_softmax(logits_lm_t.squeeze(1), dim=1)
                            assert log_probs.size() == lm_log_probs.size()
                            score += lm_log_probs[0, indices_topk[0, k].item()].item() * params['rnnlm_weight']

                        new_beam.append(
                            {'hyp': beam[i_beam]['hyp'] + [indices_topk[0, k].item()],
                             'score': score,
                             'hx_list': hx_list[:],
                             'cx_list': cx_list[:],
                             'dec_out': dec_out,
                             'cv': cv,
                             'aw_t_list': beam[i_beam]['aw_t_list'] + [aw_t],
<<<<<<< HEAD
                             'rnnlm_state': rnnlm_state[:] if rnnlm_state is not None else None,
=======
                             'rnnlm_state': rnnlm_state[:],
>>>>>>> 4166769a
                             'prev_cov': cov_sum,
                             '_dec_out': _dec_out,
                             '_dec_state': _dec_state[:]})  # TODO

                new_beam = sorted(new_beam, key=lambda x: x['score'], reverse=True)

                # Remove complete hypotheses
                not_complete = []
                for cand in new_beam[:params['beam_width']]:
                    if cand['hyp'][-1] == eos:
                        complete += [cand]
                    else:
                        not_complete += [cand]

                if len(complete) >= params['beam_width']:
                    complete = complete[:params['beam_width']]
                    break

                beam = not_complete[:params['beam_width']]

            if len(complete) == 0:
                complete = beam

            complete = sorted(complete, key=lambda x: x['score'], reverse=True)
            best_hyps += [np.array(complete[0]['hyp'][1:])]
            aw += [complete[0]['aw_t_list'][1:]]
            y_lens[b] = len(complete[0]['hyp'][1:])
            if complete[0]['hyp'][-1] == eos:
                eos_flags[b] = True

        # Concatenate in L dimension
        for b in six.moves.range(len(aw)):
            aw[b] = var2np(torch.stack(aw[b], dim=1).squeeze(0))
            if self.score.num_heads > 1:
                aw[b] = aw[b][:, :, 0]
                # TODO(hirofumi): fix for MHA

        # Reverse the order
        if self.backward:
            best_hyps = [best_hyps[b][::-1] for b in six.moves.range(batch_size)]
            aw = [aw[b][::-1] for b in six.moves.range(batch_size)]

        # Exclude <eos> (<sos> in case of the backward decoder)
        if exclude_eos:
            if self.backward:
                best_hyps = [best_hyps[b][1:] if eos_flags[b]
                             else best_hyps[b] for b in six.moves.range(batch_size)]
            else:
                best_hyps = [best_hyps[b][:-1] if eos_flags[b]
                             else best_hyps[b] for b in six.moves.range(batch_size)]

        return best_hyps, aw

    def decode_ctc(self, enc_out, x_lens, beam_width=1, rnnlm=None):
        """Decoding by the CTC layer in the inference stage.

            This is only used for Joint CTC-Attention model.
        Args:
            enc_out (torch.autograd.Variable, float): A tensor of size
                `[B, T, encoder_num_units]`
            beam_width (int): the size of beam
            rnnlm ():
        Returns:
            best_hyps (list): A list of length `[B]`, which contains arrays of size `[L]`
            perm_idx (list): A list of length `[B]`

        """
        # Path through the softmax layer
        batch_size, max_time = enc_out.size()[:2]
        enc_out = enc_out.view(batch_size * max_time, -1).contiguous()
        logits_ctc = self.output_ctc(enc_out)
        logits_ctc = logits_ctc.view(batch_size, max_time, -1)

        if beam_width == 1:
            best_hyps = self.decode_ctc_greedy(var2np(logits_ctc), x_lens)
        else:
            best_hyps = self.decode_ctc_beam(var2np(F.log_softmax(logits_ctc, dim=-1)),
                                             x_lens, beam_width, rnnlm)
            # TODO(hirofumi: decoding paramters

        return best_hyps


class _CTC(warpctc_pytorch._CTC):
    @staticmethod
    def forward(ctx, acts, labels, act_lens, label_lens):
        is_cuda = True if acts.is_cuda else False
        acts = acts.contiguous()
        loss_func = warpctc_pytorch.gpu_ctc if is_cuda else warpctc_pytorch.cpu_ctc
        grads = torch.zeros(acts.size()).type_as(acts)
        minibatch_size = acts.size(1)
        costs = torch.zeros(minibatch_size).cpu()
        loss_func(acts,
                  grads,
                  labels,
                  label_lens,
                  act_lens,
                  minibatch_size,
                  costs)
        # modified only here from original
        costs = torch.FloatTensor([costs.sum()]) / acts.size(1)
        ctx.grads = Variable(grads)
        ctx.grads /= ctx.grads.size(1)

        return costs


def warpctc(acts, labels, act_lens, label_lens):
    """Chainer like CTC Loss

    acts: Tensor of (seqLength x batch x outputDim) containing output from network
    labels: 1 dimensional Tensor containing all the targets of the batch in one sequence
    act_lens: Tensor of size (batch) containing size of each output sequence from the network
    act_lens: Tensor of (batch) containing label length of each example

    """
    assert len(labels.size()) == 1  # labels must be 1 dimensional
    _assert_no_grad(labels)
    _assert_no_grad(act_lens)
    _assert_no_grad(label_lens)
    return _CTC.apply(acts, labels, act_lens, label_lens)<|MERGE_RESOLUTION|>--- conflicted
+++ resolved
@@ -19,7 +19,6 @@
 from torch.autograd import Variable
 import torch.nn as nn
 import torch.nn.functional as F
-from torch.nn.modules.loss import _assert_no_grad
 try:
     import warpctc_pytorch
 except:
@@ -53,25 +52,23 @@
         num_layers (int): the number of RNN layers
         residual (bool):
         emb_dim (int): the dimension of the embedding in target spaces.
-            0 means that decoder inputs are represented by one-hot vectors.
-        num_classes (int): the number of nodes in softmax layer (excluding <sos> and <eos> classes)
+        num_classes (int): the number of nodes in softmax layer
         logits_temp (float): a parameter for smoothing the softmax layer in outputing probabilities
-        dropout_dec (float): the probability to drop nodes in the RNN layer
+        dropout_hidden (float): the probability to drop nodes in the RNN layer
         dropout_emb (float): the probability to drop nodes of the embedding layer
         ss_prob (float): the probability of scheduled sampling
         lsm_prob (float): the probability of label smoothing
-        lsm_type (str): uniform or unigram
         init_with_enc (bool):
         ctc_weight (float):
         backward (bool): decode in the backward order
-        rnnlm_cf (torch.nn.Module):
-        cold_fusion_type (str): the type of cold fusion
+        rnnlm_cold_fusion (torch.nn.Module):
+        cold_fusion (str): the type of cold fusion
             prob: probability from RNNLM
             hidden: hidden states of RNNLM
         internal_lm (bool):
-        rnnlm_init (torch.nn.Module):
-        rnnlm_weight (float): the weight for the auxiliary XE loss of RNNLM objective
-        share_softmax (bool):
+        rnnlm_init ():
+        rnnlm_task_weight (float):
+        share_lm_softmax (bool):
 
     """
 
@@ -88,21 +85,20 @@
                  emb_dim,
                  num_classes,
                  logits_temp,
-                 dropout_dec,
+                 dropout_hidden,
                  dropout_emb,
                  ss_prob,
                  lsm_prob,
-                 lsm_type,
                  init_with_enc=False,
                  ctc_weight=0.,
                  ctc_fc_list=[],
                  backward=False,
-                 rnnlm_cf=None,
-                 cold_fusion_type=False,
+                 rnnlm_cold_fusion=False,
+                 cold_fusion='hidden',
                  internal_lm=False,
-                 rnnlm_init=None,
-                 rnnlm_weight=0.,
-                 share_softmax=False):
+                 rnnlm_init=False,
+                 rnnlm_task_weight=0.,
+                 share_lm_softmax=False):
 
         super(Decoder, self).__init__()
 
@@ -116,21 +112,20 @@
         self.num_layers = num_layers
         self.residual = residual
         self.logits_temp = logits_temp
-        self.dropout_dec = dropout_dec
+        self.dropout_hidden = dropout_hidden
         self.dropout_emb = dropout_emb
         self.ss_prob = ss_prob
         self.lsm_prob = lsm_prob
-        self.lsm_type = lsm_type
         self.init_with_enc = init_with_enc
         self.ctc_weight = ctc_weight
         self.ctc_fc_list = ctc_fc_list
         self.backward = backward
-        self.rnnlm_cf = rnnlm_cf
-        self.cold_fusion_type = cold_fusion_type
+        self.rnnlm_cf = rnnlm_cold_fusion
+        self.cold_fusion = cold_fusion
         self.internal_lm = internal_lm
         self.rnnlm_init = rnnlm_init
-        self.rnnlm_weight = rnnlm_weight
-        self.share_softmax = share_softmax
+        self.rnnlm_task_weight = rnnlm_task_weight
+        self.share_lm_softmax = share_lm_softmax
 
         if ctc_weight > 0:
             # Fully-connected layers for CTC
@@ -139,28 +134,28 @@
                 for i in six.moves.range(len(ctc_fc_list)):
                     input_dim = enc_num_units if i == 0 else ctc_fc_list[i - 1]
                     fc_layers['fc' + str(i)] = LinearND(input_dim, ctc_fc_list[i],
-                                                        dropout=dropout_dec)
+                                                        dropout=dropout_hidden)
                 fc_layers['output'] = LinearND(ctc_fc_list[-1], num_classes)
                 self.output_ctc = nn.Sequential(fc_layers)
             else:
                 self.output_ctc = LinearND(enc_num_units, num_classes)
             self.decode_ctc_greedy = GreedyDecoder(blank_index=0)
             self.decode_ctc_beam = BeamSearchDecoder(blank_index=0)
-
-        if ctc_weight == 1:
+        # CTC only
+        elif ctc_weight == 1:
             return None
 
         # for decoder initialization with pre-trained RNNLM
-        if rnnlm_init is not None:
+        if rnnlm_init:
             assert internal_lm
             assert rnnlm_init.predictor.num_classes == num_classes
             assert rnnlm_init.predictor.num_units == num_units
-            assert rnnlm_init.predictor.num_layers == 1  # on-the-fly
+            assert rnnlm_init.predictor.num_layers == 1  # TODO(hirofumi): on-the-fly
 
         # for MTL with RNNLM objective
-        if rnnlm_weight > 0:
+        if rnnlm_task_weight > 0:
             assert internal_lm
-            if not share_softmax:
+            if not share_lm_softmax:
                 self.output_rnnlm = LinearND(num_units, num_classes)
 
         # Attention
@@ -170,17 +165,18 @@
         if internal_lm:
             if rnn_type == 'lstm':
                 self.lstm_internal_lm = nn.LSTMCell(emb_dim, num_units)
-                self.lstm_l0 = nn.LSTMCell(enc_num_units + num_units, num_units)
+                self.dropout_internal_lm = nn.Dropout(p=dropout_hidden)
+                self.lstm_l0 = nn.LSTMCell(num_units + enc_num_units, num_units)
             elif rnn_type == 'gru':
                 self.gru_internal_lm = nn.GRUCell(emb_dim, num_units)
-                self.gru_l0 = nn.GRUCell(enc_num_units + num_units, num_units)
-            self.dropout_internal_lm = nn.Dropout(p=dropout_dec)
+                self.dropout_internal_lm = nn.Dropout(p=dropout_hidden)
+                self.gru_l0 = nn.GRUCell(num_units + enc_num_units, num_units)
         else:
             if rnn_type == 'lstm':
                 self.lstm_l0 = nn.LSTMCell(emb_dim + enc_num_units, num_units)
             elif rnn_type == 'gru':
                 self.gru_l0 = nn.GRUCell(emb_dim + enc_num_units, num_units)
-        self.dropout_l0 = nn.Dropout(p=dropout_dec)
+        self.dropout_l0 = nn.Dropout(p=dropout_hidden)
 
         for i_l in six.moves.range(1, num_layers):
             if rnn_type == 'lstm':
@@ -188,80 +184,40 @@
             elif rnn_type == 'gru':
                 rnn_i = nn.GRUCell(num_units, num_units)
             setattr(self, rnn_type + '_l' + str(i_l), rnn_i)
-            setattr(self, 'dropout_l' + str(i_l), nn.Dropout(p=dropout_dec))
+            setattr(self, 'dropout_l' + str(i_l), nn.Dropout(p=dropout_hidden))
 
         # cold fusion
-        if rnnlm_cf is not None:
-            assert cold_fusion_type in ['hidden', 'prob']
-            self.cf_fc_dec_feat = LinearND(num_units + enc_num_units, num_units)
-            if cold_fusion_type == 'hidden':
-                self.cf_fc_lm_feat = LinearND(rnnlm_cf.num_units, num_units)
-            elif cold_fusion_type == 'prob':
-                # probability projection
-                self.cf_fc_lm_feat = LinearND(rnnlm_cf.num_classes, num_units)
-            self.cf_fc_lm_gate = LinearND(num_units * 2, num_units)
-            self.output_bottle = LinearND(num_units * 2, num_units)
-            self.output = LinearND(num_units, num_classes)
+        if rnnlm_cold_fusion:
+            self.cf_linear_dec_feat = LinearND(num_units + enc_num_units, num_units)
+            if cold_fusion == 'hidden':
+                self.cf_linear_lm_feat = LinearND(rnnlm_cold_fusion.num_units, num_units)
+            elif cold_fusion == 'prob':
+                self.cf_linear_lm_feat = LinearND(rnnlm_cold_fusion.num_classes, num_units)
+            else:
+                raise ValueError(cold_fusion)
+            self.cf_linear_lm_gate = LinearND(num_units * 2, num_units)
+            self.output_bn = LinearND(num_units * 2, num_units)
 
             # fix RNNLM parameters
-            for name, param in self.rnnlm_cf.named_parameters():
-                param.requires_grad = False
-        else:
-            self.output = LinearND(num_units + enc_num_units, num_classes)
+            for p in self.rnnlm_cf.parameters():
+                p.requires_grad = False
+        else:
+            self.output_bn = LinearND(num_units + enc_num_units, num_units)
+
+        self.output = LinearND(num_units, num_classes)
 
         # Embedding
-        self.emb = Embedding(num_classes=num_classes,
-                             emb_dim=emb_dim,
-                             dropout=dropout_emb,
-                             ignore_index=pad)
-
-    def _init_dec_state(self, enc_out, enc_lens, num_layers):
-        """Initialize decoder state.
+        self.embed = Embedding(num_classes=num_classes,
+                               emb_dim=emb_dim,
+                               dropout=dropout_emb,
+                               ignore_index=pad)
+
+    def forward(self, enc_out, enc_lens, ys):
+        """Compute XE loss.
 
         Args:
             enc_out (torch.autograd.Variable, float): A tensor of size
-                `[B, T, enc_num_units]`
-            enc_lens (list): A list of length `[B]`
-            num_layers (int):
-        Returns:
-            dec_out (torch.autograd.Variable, float): A tensor of size
-                `[B, 1, dec_num_units]`
-            dec_state (tuple): A tuple of (hx_list, cx_list)
-                hx_list (list of torch.autograd.Variable(float)):
-                cx_list (list of torch.autograd.Variable(float)):
-
-        """
-        batch_size = enc_out.size(0)
-
-        if self.init_with_enc:
-            if enc_out.size(-1) == self.num_units:
-                # unidirectinal encoder
-                dec_out = torch.cat([enc_out[b:b + 1, enc_lens[b] - 1:enc_lens[b]]
-                                     for b in six.moves.range(len(enc_lens))], dim=0)
-            else:
-                # bidirectional encoder
-                dec_out = torch.cat([(enc_out)[b:b + 1, 0:1, self.num_units:]
-                                     for b in six.moves.range(len(enc_lens))], dim=0)
-                # NOTE: initialize with reverse direction
-            dec_out = torch.tanh(dec_out)
-            hx_list = [dec_out.clone().squeeze(1)] * self.num_layers
-            cx_list = [dec_out.clone().squeeze(1)] * self.num_layers if self.rnn_type == 'lstm' else None
-        else:
-            dec_out = Variable(enc_out.data.new(batch_size, 1, self.num_units).fill_(0.),
-                               volatile=not self.training)
-            zero_state = Variable(enc_out.data.new(batch_size, self.num_units).fill_(0.),
-                                  volatile=not self.training)
-            hx_list = [zero_state] * self.num_layers
-            cx_list = [zero_state] * self.num_layers if self.rnn_type == 'lstm' else None
-
-        return dec_out, (hx_list, cx_list)
-
-    def forward(self, enc_out, enc_lens, ys):
-        """Decoding in the training stage.　Compute XE loss.
-
-        Args:
-            enc_out (torch.autograd.Variable, float): A tensor of size
-                `[B, T, enc_num_units]`
+                `[B, T, dec_num_units]`
             enc_lens (list): A list of length `[B]`
             ys (list): A list of length `[B]`, which contains Variables of size `[L]`
         Returns:
@@ -273,16 +229,28 @@
                 `[B, L, num_classes]`
 
         """
+        device_id = enc_out.get_device()
+
         # Compute the auxiliary CTC loss
         if self.ctc_weight > 0:
-            logits_ctc = self.output_ctc(enc_out)
-            loss_ctc = self._compute_ctc_loss(logits_ctc, enc_lens, ys)
-            device_id = enc_out.get_device()
+            enc_lens_ctc = np2var(np.fromiter(enc_lens, dtype=np.int32), -1).int()
+            y_lens = np2var(np.fromiter([y.size(0) for y in ys], dtype=np.int32), -1).int()
+            # NOTE: do not copy to GPUs here
+
+            # Concatenate all elements in ys for warpctc_pytorch
+            ys_ctc = torch.cat(ys, dim=0).int()
+
+            # Compute CTC loss
+            loss_ctc = warpctc(self.output_ctc(enc_out).transpose(0, 1).cpu(),  # time-major
+                               ys_ctc.cpu(), enc_lens_ctc, y_lens)
+            # NOTE: ctc loss has already been normalized by batch_size
+            # NOTE: index 0 is reserved for blank in warpctc_pytorch
+
             if device_id >= 0:
                 loss_ctc = loss_ctc.cuda(device_id)
             loss = loss_ctc * self.ctc_weight
         else:
-            loss_ctc = 0
+            loss_ctc = 0.
             loss = 0.
 
         if self.ctc_weight == 1:
@@ -294,8 +262,8 @@
             return loss_acc
 
         # Append <sos> and <eos>
-        sos = Variable(enc_out.data.new(1,).fill_(self.sos).long())
-        eos = Variable(enc_out.data.new(1,).fill_(self.eos).long())
+        sos = Variable(enc_out.new(1,).fill_(self.sos).long())
+        eos = Variable(enc_out.new(1,).fill_(self.eos).long())
         if self.backward:
             ys_in = [torch.cat([eos, y], dim=0) for y in ys]
             ys_out = [torch.cat([y, sos], dim=0) for y in ys]
@@ -309,28 +277,28 @@
         dec_out, dec_state = self._init_dec_state(enc_out, enc_lens, self.num_layers)
         _dec_out, _dec_state = self._init_dec_state(enc_out, enc_lens, 1)  # for internal LM
         self.score.reset()
-        aw_t = None
+        att_weight_step = None
         rnnlm_state = None
 
         # Pre-computation of embedding
-        ys_emb = self.emb(ys_in_pad)
-        if self.rnnlm_cf is not None:
-            ys_lm_emb = [self.rnnlm_cf.emb(ys_in_pad[:, t:t + 1])
-                         for t in six.moves.range(ys_in_pad.size(1))]
-            ys_lm_emb = torch.cat(ys_lm_emb, dim=1)
+        ys_emb = self.embed(ys_in_pad)
+        if self.rnnlm_cf:
+            ys_lm_emb = self.rnnlm_cf.embed(ys_in_pad)
+            # ys_lm_emb = [self.rnnlm_cf.embed(ys_in_pad[:, t:t + 1])
+            #              for t in six.moves.range(ys_in_pad.size(1))]
+            # ys_lm_emb = torch.cat(ys_lm_emb, dim=1)
 
         logits_att, logits_lm = [], []
         for t in six.moves.range(ys_in_pad.size(1)):
             is_sample = t > 0 and self.ss_prob > 0 and random.random() < self.ss_prob
 
             # Score
-            cv, aw_t = self.score(enc_out, enc_lens, dec_out, aw_t)
+            context_vec, att_weight_step = self.score(enc_out, enc_lens, dec_out, att_weight_step)
 
             # Update RNNLM states for cold fusion
-            if self.rnnlm_cf is not None:
+            if self.rnnlm_cf:
                 if is_sample:
-                    device_id = logits_att[-1].get_device()
-                    y_lm_emb = self.rnnlm_cf.emb(np.argmax(logits_att[-1].detach(), axis=2).cuda(device_id))
+                    y_lm_emb = self.rnnlm_cf.embed(np.argmax(logits_att[-1].detach(), axis=2).cuda(device_id))
                 else:
                     y_lm_emb = ys_lm_emb[:, t:t + 1]
                 logits_lm_t, lm_out, rnnlm_state = self.rnnlm_cf.predict(y_lm_emb, rnnlm_state)
@@ -338,17 +306,13 @@
                 logits_lm_t, lm_out = None, None
 
             # Generate
-            logits_att_t = self._generate(cv, dec_out, logits_lm_t, lm_out)
+            logits_att_t = self.generate(context_vec, dec_out, logits_lm_t, lm_out)
 
             # Residual connection
-            if self.rnnlm_init is not None and self.internal_lm:
+            if self.rnnlm_init and self.internal_lm:
                 logits_att_t += _dec_out
 
-            if self.share_softmax or self.rnnlm_init is not None:
-                logits_att_t = self.output_bottle(logits_att_t)
             logits_att_t = self.output(logits_att_t)
-            if self.rnnlm_cf is not None:
-                logits_att_t = F.relu(logits_att_t)
             logits_att.append(logits_att_t)
 
             if t == ys_in_pad.size(1) - 1:
@@ -356,16 +320,15 @@
 
             # Sample for scheduled sampling
             if is_sample:
-                device_id = logits_att[-1].get_device()
-                y_emb = self.emb(np.argmax(logits_att[-1].detach(), axis=2).cuda(device_id))
+                y_emb = self.embed(np.argmax(logits_att[-1].detach(), axis=2).cuda(device_id))
             else:
                 y_emb = ys_emb[:, t + 1:t + 2]
 
             # Recurrency
-            dec_out, dec_state, _dec_out, _dec_state = self._recurrency(
-                y_emb, cv, dec_state, _dec_state)
-            if self.rnnlm_weight > 0:
-                if self.share_softmax:
+            dec_out, dec_state, _dec_out, _dec_state = self.recurrency(
+                y_emb, context_vec, dec_state, _dec_state)
+            if self.rnnlm_task_weight > 0:
+                if self.share_lm_softmax:
                     logits_lm_t = self.output(_dec_out)
                 else:
                     logits_lm_t = self.output_rnnlm(_dec_out)
@@ -379,8 +342,7 @@
             y_lens = [y.size(0) for y in ys_out]
             loss_att = cross_entropy_lsm(
                 logits_att, ys=ys_out_pad, y_lens=y_lens,
-                lsm_prob=self.lsm_prob, lsm_type=self.lsm_type,
-                size_average=True)
+                lsm_prob=self.lsm_prob, size_average=True)
         else:
             loss_att = F.cross_entropy(
                 input=logits_att.view((-1, logits_att.size(2))),
@@ -389,20 +351,20 @@
         loss += loss_att * (1 - self.ctc_weight)
 
         # Compute XE loss for RNNLM objective
-        if self.rnnlm_weight > 0:
+        if self.rnnlm_task_weight > 0:
             logits_lm = torch.cat(logits_lm, dim=1)
             loss_lm = F.cross_entropy(
                 input=logits_lm.view((-1, logits_lm.size(2))),
                 target=ys_out_pad[:, 1:].contiguous().view(-1),
                 ignore_index=-1, size_average=True)
-            loss += loss_lm * self.rnnlm_weight
-        else:
-            loss_lm = 0
+            loss += loss_lm * self.rnnlm_task_weight
+        else:
+            loss_lm = 0.
 
         # Compute token-level accuracy in teacher-forcing
-        pad_pred = logits_att.data.view(ys_out_pad.size(0), ys_out_pad.size(1), logits_att.size(-1)).max(2)[1]
-        mask = ys_out_pad.data != -1
-        numerator = torch.sum(pad_pred.masked_select(mask) == ys_out_pad.data.masked_select(mask))
+        pad_pred = logits_att.view(ys_out_pad.size(0), ys_out_pad.size(1), logits_att.size(-1)).argmax(2)
+        mask = ys_out_pad != -1
+        numerator = torch.sum(pad_pred.masked_select(mask) == ys_out_pad.masked_select(mask))
         denominator = torch.sum(mask)
         acc = float(numerator) / float(denominator)
 
@@ -413,41 +375,56 @@
                     'acc': acc}
         return loss_acc
 
-    def _compute_ctc_loss(self, logits, x_lens, ys):
-        """Compute CTC loss.
+    def _init_dec_state(self, enc_out, enc_lens, num_layers):
+        """Initialize decoder state.
 
         Args:
-            logits (torch.autograd.Variable, float): A tensor of size
-                `[B, T, enc_num_units]`
-            x_lens (list): A list of length `[B]`
-            ys (torch.autograd.Variable, long): A tensor of size `[B, L]`,
-                which does not include <sos> nor <eos>
+            enc_out (torch.autograd.Variable, float): A tensor of size
+                `[B, T, dec_num_units]`
+            enc_lens (list): A list of length `[B]`
+            num_layers (int):
         Returns:
-            loss (torch.autograd.Variable, float): A tensor of size `[1]`
+            dec_out (torch.autograd.Variable, float): A tensor of size
+                `[B, 1, dec_num_units]`
+            dec_state (tuple): A tuple of (hx_list, cx_list)
+                hx_list (list of torch.autograd.Variable(float)):
+                cx_list (list of torch.autograd.Variable(float)):
 
         """
-        x_lens = np2var(np.fromiter(x_lens, dtype=np.int32), -1).int()
-        y_lens = np2var(np.fromiter([y.size(0) for y in ys], dtype=np.int32), -1).int()
-        # NOTE: do not copy to GPUs here
-
-        # Concatenate all elements in ys for warpctc_pytorch
-        ys_ctc = torch.cat(ys, dim=0).int()
-
-        # Compute CTC loss
-        loss = warpctc(logits.transpose(0, 1).cpu(),  # time-major
-                       ys_ctc.cpu(), x_lens, y_lens)
-        # NOTE: ctc loss has already been normalized by batch_size
-        # NOTE: index 0 is reserved for blank in warpctc_pytorch
-
-        return loss
-
-    def _recurrency(self, y_emb, cv, dec_state, _dec_state):
+        batch_size = enc_out.size(0)
+
+        if self.init_with_enc:
+            if enc_out.size(-1) == self.num_units:
+                # unidirectinal encoder
+                dec_out = torch.cat([enc_out[b:b + 1, enc_lens[b] - 1:enc_lens[b]]
+                                     for b in six.moves.range(len(enc_lens))], dim=0)
+            else:
+                raise NotImplementedError()
+                # TODO(hirofumi): add bridge layer
+                # bidirectional encoder
+                dec_out = torch.cat([enc_out[b:b + 1, 0:1, self.num_units:]
+                                     for b in six.moves.range(len(enc_lens))], dim=0)
+                # NOTE: initialize with reverse direction
+            dec_out = torch.tanh(dec_out)
+            hx_list = [dec_out.clone().squeeze(1)] * self.num_layers
+            cx_list = [dec_out.clone().squeeze(1)] * self.num_layers if self.rnn_type == 'lstm' else None
+        else:
+            dec_out = Variable(enc_out.new(batch_size, 1, self.num_units).fill_(0.),
+                               volatile=not self.training)
+            zero_state = Variable(enc_out.new(batch_size, self.num_units).fill_(0.),
+                                  volatile=not self.training)
+            hx_list = [zero_state] * self.num_layers
+            cx_list = [zero_state] * self.num_layers if self.rnn_type == 'lstm' else None
+
+        return dec_out, (hx_list, cx_list)
+
+    def recurrency(self, y_emb, context_vec, dec_state, _dec_state):
         """Recurrency function.
 
         Args:
             y_emb (torch.autograd.Variable, float): A tensor of size
                 `[B, 1, emb_dim]`
-            cv (torch.autograd.Variable, float): A tensor of size
+            context_vec (torch.autograd.Variable, float): A tensor of size
                 `[B, 1, enc_num_units]`
             dec_state (tuple): A tuple of (hx_list, cx_list)
                 hx_list (list of torch.autograd.Variable(float)):
@@ -471,24 +448,24 @@
         hx_list, cx_list = dec_state
         hx_lm, cx_lm = _dec_state
         y_emb = y_emb.squeeze(1)
-        cv = cv.squeeze(1)
+        context_vec = context_vec.squeeze(1)
 
         if self.internal_lm:
             if self.rnn_type == 'lstm':
                 hx_lm[0], cx_lm[0] = self.lstm_internal_lm(y_emb, (hx_lm[0], cx_lm[0]))
                 hx_lm[0] = self.dropout_internal_lm(hx_lm[0])
-                _h_lm = torch.cat([cv, hx_lm[0]], dim=-1)
+                _h_lm = torch.cat([hx_lm[0], context_vec], dim=-1)
                 hx_list[0], cx_list[0] = self.lstm_l0(_h_lm, (hx_list[0], cx_list[0]))
             elif self.rnn_type == 'gru':
                 hx_lm = self.gru_internal_lm(y_emb, hx_lm)
                 hx_lm = self.dropout_internal_lm(hx_lm)
-                _h_lm = torch.cat([cv, hx_lm], dim=-1)
+                _h_lm = torch.cat([hx_lm, context_vec], dim=-1)
                 hx_list[0] = self.gru_l0(_h_lm, hx_list[0])
         else:
             if self.rnn_type == 'lstm':
-                hx_list[0], cx_list[0] = self.lstm_l0(torch.cat([y_emb, cv], dim=-1), (hx_list[0], cx_list[0]))
+                hx_list[0], cx_list[0] = self.lstm_l0(torch.cat([y_emb, context_vec], dim=-1), (hx_list[0], cx_list[0]))
             elif self.rnn_type == 'gru':
-                hx_list[0] = self.gru_l0(torch.cat([y_emb, cv], dim=-1), hx_list[0])
+                hx_list[0] = self.gru_l0(torch.cat([y_emb, context_vec], dim=-1), hx_list[0])
         hx_list[0] = self.dropout_l0(hx_list[0])
 
         for i_l in six.moves.range(1, self.num_layers):
@@ -508,11 +485,11 @@
         _dec_out = hx_lm[0].unsqueeze(1)
         return dec_out, (hx_list, cx_list), _dec_out, (hx_lm, cx_lm)
 
-    def _generate(self, cv, dec_out, logits_lm_t, lm_out):
+    def generate(self, context_vec, dec_out, logits_lm_t, lm_out):
         """Generate function.
 
         Args:
-            cv (torch.autograd.Variable, float): A tensor of size
+            context_vec (torch.autograd.Variable, float): A tensor of size
                 `[B, 1, enc_num_units]`
             dec_out (torch.autograd.Variable, float): A tensor of size
                 `[B, 1, dec_num_units]`
@@ -525,18 +502,18 @@
                 `[B, 1, num_classes]`
 
         """
-        if self.rnnlm_cf is not None:
+        if self.rnnlm_cf:
             # cold fusion
-            if self.cold_fusion_type == 'prob':
-                lm_feat = self.cf_fc_lm_feat(logits_lm_t)
-            else:
-                lm_feat = self.cf_fc_lm_feat(lm_out)
-            dec_feat = self.cf_fc_dec_feat(torch.cat([dec_out, cv], dim=-1))
-            gate = F.sigmoid(self.cf_fc_lm_gate(torch.cat([dec_feat, lm_feat], dim=-1)))
+            if self.cold_fusion == 'hidden':
+                lm_feat = self.cf_linear_lm_feat(lm_out)
+            elif self.cold_fusion == 'prob':
+                lm_feat = self.cf_linear_lm_feat(logits_lm_t)
+            dec_feat = self.cf_linear_dec_feat(torch.cat([dec_out, context_vec], dim=-1))
+            gate = F.sigmoid(self.cf_linear_lm_gate(torch.cat([dec_feat, lm_feat], dim=-1)))
             gated_lm_feat = gate * lm_feat
-            logits_t = self.output_bottle(torch.cat([dec_feat, gated_lm_feat], dim=-1))
-        else:
-            logits_t = torch.cat([dec_out, cv], dim=-1)
+            logits_t = self.output_bn(torch.cat([dec_feat, gated_lm_feat], dim=-1))
+        else:
+            logits_t = self.output_bn(torch.cat([dec_out, context_vec], dim=-1))
         return logits_t
 
     def greedy(self, enc_out, enc_lens, max_len_ratio, exclude_eos=False):
@@ -559,7 +536,7 @@
         dec_out, dec_state = self._init_dec_state(enc_out, enc_lens, self.num_layers)
         _dec_out, _dec_state = self._init_dec_state(enc_out, enc_lens, 1)
         self.score.reset()
-        aw_t = None
+        att_weight_step = None
         rnnlm_state = None
 
         if self.backward:
@@ -568,49 +545,45 @@
             sos, eos = self.sos, self.eos
 
         # Start from <sos> (<eos> in case of the backward decoder)
-        y = Variable(enc_out.data.new(batch_size, 1).fill_(sos).long(), volatile=True)
+        y = Variable(enc_out.new(batch_size, 1).fill_(sos).long(), volatile=True)
 
         _best_hyps, _aw = [], []
         y_lens = np.zeros((batch_size,), dtype=np.int32)
         eos_flags = [False] * batch_size
         for t in six.moves.range(int(math.floor(enc_time * max_len_ratio)) + 1):
             # Score
-            cv, aw_t = self.score(enc_out, enc_lens, dec_out, aw_t)
+            context_vec, att_weight_step = self.score(enc_out, enc_lens, dec_out, att_weight_step)
 
             # Update RNNLM states for cold fusion
-            if self.rnnlm_cf is not None:
-                y_lm = self.rnnlm_cf.emb(y)
+            if self.rnnlm_cf:
+                y_lm = self.rnnlm_cf.embed(y)
                 logits_lm_t, lm_out, rnnlm_state = self.rnnlm_cf.predict(y_lm, rnnlm_state)
             else:
                 logits_lm_t, lm_out = None, None
 
             # Generate
-            logits_t = self._generate(cv, dec_out, logits_lm_t, lm_out)
+            logits_t = self.generate(context_vec, dec_out, logits_lm_t, lm_out)
 
             # residual connection
-            if self.rnnlm_init is not None and self.internal_lm:
+            if self.rnnlm_init and self.internal_lm:
                 logits_t += _dec_out
 
-            if self.share_softmax or self.rnnlm_init is not None:
-                logits_t = self.output_bottle(logits_t)
+            if self.share_lm_softmax or self.rnnlm_init:
+                logits_t = self.output_bn(logits_t)
             logits_t = self.output(logits_t)
-            if self.rnnlm_cf is not None:
+            if self.rnnlm_cf:
                 logits_t = F.relu(logits_t)
 
             # Pick up 1-best
             device_id = logits_t.get_device()
             y = np.argmax(logits_t.squeeze(1).detach(), axis=1).cuda(device_id).unsqueeze(1)
             _best_hyps += [y]
-            _aw += [aw_t]
+            _aw += [att_weight_step]
 
             # Count lengths of hypotheses
             for b in six.moves.range(batch_size):
                 if not eos_flags[b]:
-<<<<<<< HEAD
                     if y[b].item() == eos:
-=======
-                    if y[b].item() == self.eos:
->>>>>>> 4166769a
                         eos_flags[b] = True
                     y_lens[b] += 1
                     # NOTE: include <eos>
@@ -620,9 +593,9 @@
                 break
 
             # Recurrency
-            y_emb = self.emb(y)
-            dec_out, dec_state, _dec_out, _dec_state = self._recurrency(
-                y_emb, cv, dec_state, _dec_state)
+            y_emb = self.embed(y)
+            dec_out, dec_state, _dec_out, _dec_state = self.recurrency(
+                y_emb, context_vec, dec_state, _dec_state)
 
         # Concatenate in L dimension
         _best_hyps = torch.cat(_best_hyps, dim=1)
@@ -661,7 +634,7 @@
 
         Args:
             enc_out (torch.autograd.Variable, float): A tensor of size
-                `[B, T, enc_num_units]`
+                `[B, T, dec_num_units]`
             enc_lens (list): A list of length `[B]`
             params (dict):
                 beam_width (int): the size of beam
@@ -681,7 +654,7 @@
         batch_size = enc_out.size(0)
 
         # For cold fusion
-        if params['rnnlm_weight'] > 0 and not self.cold_fusion_type:
+        if params['rnnlm_weight'] > 0 and not self.cold_fusion:
             assert self.rnnlm_cf is not None
             self.rnnlm_cf.eval()
 
@@ -701,7 +674,7 @@
             # Initialization per utterance
             dec_out, (hx_list, cx_list) = self._init_dec_state(enc_out[b:b + 1], enc_lens[b:b + 1], self.num_layers)
             _dec_out, _dec_state = self._init_dec_state(enc_out[b:b + 1], enc_lens[b:b + 1], 1)
-            cv = Variable(enc_out.data.new(1, 1, enc_out.size(-1)).fill_(0.), volatile=True)
+            context_vec = Variable(enc_out.new(1, 1, enc_out.size(-1)).fill_(0.), volatile=True)
             self.score.reset()
 
             complete = []
@@ -710,7 +683,7 @@
                      'dec_out': dec_out,
                      'hx_list': hx_list,
                      'cx_list': cx_list,
-                     'cv': cv,
+                     'context_vec': context_vec,
                      'aw_t_list': [None],
                      'rnnlm_state': None,
                      'prev_cov': 0,
@@ -721,50 +694,50 @@
                 for i_beam in six.moves.range(len(beam)):
                     if t > 0:
                         # Recurrency
-                        y = Variable(enc_out.data.new(1, 1).fill_(beam[i_beam]['hyp'][-1]).long(), volatile=True)
-                        y_emb = self.emb(y)
-                        dec_out, (hx_list, cx_list), _dec_out, _dec_state = self._recurrency(
-                            y_emb, beam[i_beam]['cv'],
+                        y = Variable(enc_out.new(1, 1).fill_(beam[i_beam]['hyp'][-1]).long(), volatile=True)
+                        y_emb = self.embed(y)
+                        dec_out, (hx_list, cx_list), _dec_out, _dec_state = self.recurrency(
+                            y_emb, beam[i_beam]['context_vec'],
                             (beam[i_beam]['hx_list'], beam[i_beam]['cx_list']),
                             beam[i_beam]['_dec_state'])
                     else:
                         dec_out = beam[i_beam]['dec_out']
 
                     # Score
-                    cv, aw_t = self.score(enc_out[b:b + 1, :enc_lens[b]],
-                                          enc_lens[b:b + 1],
-                                          dec_out,
-                                          beam[i_beam]['aw_t_list'][-1])
-
-                    if self.rnnlm_cf is not None:
+                    context_vec, att_weight_step = self.score(enc_out[b:b + 1, :enc_lens[b]],
+                                                              enc_lens[b:b + 1],
+                                                              dec_out,
+                                                              beam[i_beam]['aw_t_list'][-1])
+
+                    if self.rnnlm_cf:
                         # Update RNNLM states for cold fusion
-                        y_lm = Variable(enc_out.data.new(1, 1).fill_(beam[i_beam]['hyp'][-1]).long(), volatile=True)
-                        y_lm_emb = self.rnnlm_cf.emb(y_lm)
+                        y_lm = Variable(enc_out.new(1, 1).fill_(beam[i_beam]['hyp'][-1]).long(), volatile=True)
+                        y_lm_emb = self.rnnlm_cf.embed(y_lm)
                         logits_lm_t, lm_out, rnnlm_state = self.rnnlm_cf.predict(
                             y_lm_emb, beam[i_beam]['rnnlm_state'])
                     elif rnnlm is not None:
                         # Update RNNLM states for shallow fusion
-                        y_lm = Variable(enc_out.data.new(1, 1).fill_(beam[i_beam]['hyp'][-1]).long(), volatile=True)
-                        y_lm_emb = rnnlm.emb(y_lm)
+                        y_lm = Variable(enc_out.new(1, 1).fill_(beam[i_beam]['hyp'][-1]).long(), volatile=True)
+                        y_lm_emb = rnnlm.embed(y_lm)
                         logits_lm_t, lm_out, rnnlm_state = rnnlm.predict(
                             y_lm_emb, beam[i_beam]['rnnlm_state'])
                     else:
                         logits_lm_t, lm_out, rnnlm_state = None, None, None
 
                     # Generate
-                    logits_t = self._generate(cv, dec_out, logits_lm_t, lm_out)
+                    logits_t = self.generate(context_vec, dec_out, logits_lm_t, lm_out)
 
                     # residual connection
-                    if self.rnnlm_init is not None and self.internal_lm:
+                    if self.rnnlm_init and self.internal_lm:
                         if t == 0:
                             logits_t += beam[i_beam]['_dec_out']
                         else:
                             logits_t += _dec_out
 
-                    if self.share_softmax or self.rnnlm_init is not None:
-                        logits_t = self.output_bottle(logits_t)
+                    if self.share_lm_softmax or self.rnnlm_init:
+                        logits_t = self.output_bn(logits_t)
                     logits_t = self.output(logits_t)
-                    if self.rnnlm_cf is not None:
+                    if self.rnnlm_cf:
                         logits_t = F.relu(logits_t)
 
                     # Path through the softmax layer & convert to log-scale
@@ -778,11 +751,7 @@
 
                     for k in six.moves.range(params['beam_width']):
                         # Exclude short hypotheses
-<<<<<<< HEAD
                         if indices_topk[0, k].item() == eos and len(beam[i_beam]['hyp']) < enc_lens[b] * params['min_len_ratio']:
-=======
-                        if indices_topk[0, k].item() == self.eos and len(beam[i_beam]['hyp']) < enc_lens[b] * params['min_len_ratio']:
->>>>>>> 4166769a
                             continue
 
                         # Add length penalty
@@ -793,13 +762,13 @@
                             # Recompute converage penalty in each step
                             score -= beam[i_beam]['prev_cov'] * params['coverage_penalty']
 
-                            aw_stack = torch.stack(beam[i_beam]['aw_t_list'][1:] + [aw_t], dim=1)
+                            att_weight_stack = torch.stack(beam[i_beam]['aw_t_list'][1:] + [att_weight_step], dim=1)
 
                             if self.score.num_heads > 1:
-                                cov_sum = aw_stack[0, :, :, 0].detach().cpu().numpy()
+                                cov_sum = att_weight_stack[0, :, :, 0].detach().cpu().numpy()
                                 # TODO(hirofumi): fix for MHA
                             else:
-                                cov_sum = aw_stack.detach().cpu().numpy()
+                                cov_sum = att_weight_stack.detach().cpu().numpy()
                             if params['coverage_threshold'] == 0:
                                 cov_sum = np.sum(cov_sum)
                             else:
@@ -820,13 +789,9 @@
                              'hx_list': hx_list[:],
                              'cx_list': cx_list[:],
                              'dec_out': dec_out,
-                             'cv': cv,
-                             'aw_t_list': beam[i_beam]['aw_t_list'] + [aw_t],
-<<<<<<< HEAD
-                             'rnnlm_state': rnnlm_state[:] if rnnlm_state is not None else None,
-=======
+                             'context_vec': context_vec,
+                             'aw_t_list': beam[i_beam]['aw_t_list'] + [att_weight_step],
                              'rnnlm_state': rnnlm_state[:],
->>>>>>> 4166769a
                              'prev_cov': cov_sum,
                              '_dec_out': _dec_out,
                              '_dec_state': _dec_state[:]})  # TODO
@@ -944,7 +909,4 @@
 
     """
     assert len(labels.size()) == 1  # labels must be 1 dimensional
-    _assert_no_grad(labels)
-    _assert_no_grad(act_lens)
-    _assert_no_grad(label_lens)
     return _CTC.apply(acts, labels, act_lens, label_lens)